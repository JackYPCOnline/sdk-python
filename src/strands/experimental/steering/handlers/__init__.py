"""Steering handler implementations."""

<<<<<<< HEAD
__all__: list[str] = []
=======
from typing import Sequence

__all__: Sequence[str] = []
>>>>>>> fb9a2242
<|MERGE_RESOLUTION|>--- conflicted
+++ resolved
@@ -1,9 +1,5 @@
 """Steering handler implementations."""
 
-<<<<<<< HEAD
-__all__: list[str] = []
-=======
 from typing import Sequence
 
-__all__: Sequence[str] = []
->>>>>>> fb9a2242
+__all__: Sequence[str] = []